--- conflicted
+++ resolved
@@ -625,10 +625,7 @@
    * @param {string} query - The question or query to answer.
    * @param {AnswerOptions} [options] - Additional options for answer generation.
    * @returns {Promise<AnswerResponse>} The generated answer and source references.
-<<<<<<< HEAD
    *
-=======
-   * 
    * Example with systemPrompt:
    * ```ts
    * const answer = await exa.answer("What is quantum computing?", {
@@ -637,8 +634,7 @@
    *   systemPrompt: "Answer in a technical manner suitable for experts."
    * });
    * ```
-   * 
->>>>>>> 0cf8ca85
+   *
    * Note: For streaming responses, use the `streamAnswer` method:
    * ```ts
    * for await (const chunk of exa.streamAnswer(query)) {
@@ -666,10 +662,7 @@
       stream: false,
       text: options?.text ?? false,
       model: options?.model ?? "exa",
-<<<<<<< HEAD
-=======
-      systemPrompt: options?.systemPrompt
->>>>>>> 0cf8ca85
+      systemPrompt: options?.systemPrompt,
     };
 
     return await this.request("/answer", "POST", requestBody);
@@ -683,7 +676,7 @@
    *
    * Example usage:
    * ```ts
-   * for await (const chunk of exa.streamAnswer("What is quantum computing?", { 
+   * for await (const chunk of exa.streamAnswer("What is quantum computing?", {
    *   text: false,
    *   systemPrompt: "Answer in a concise manner suitable for beginners."
    * })) {
@@ -696,7 +689,11 @@
    */
   async *streamAnswer(
     query: string,
-    options?: { text?: boolean; model?: "exa" | "exa-pro"; systemPrompt?: string }
+    options?: {
+      text?: boolean;
+      model?: "exa" | "exa-pro";
+      systemPrompt?: string;
+    }
   ): AsyncGenerator<AnswerStreamChunk> {
     // Build the POST body and fetch the streaming response.
     const body = {
@@ -704,10 +701,7 @@
       text: options?.text ?? false,
       stream: true,
       model: options?.model ?? "exa",
-<<<<<<< HEAD
-=======
-      systemPrompt: options?.systemPrompt
->>>>>>> 0cf8ca85
+      systemPrompt: options?.systemPrompt,
     };
 
     const response = await fetchImpl(this.baseURL + "/answer", {
